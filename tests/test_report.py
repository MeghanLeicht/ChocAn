from datetime import datetime, date
from unittest.mock import patch

import pandas as pd
import pyarrow as pa
from pyarrow import ArrowIOError
import pytest
from _pytest.fixtures import fixture

from choc_an_simulator.report import (
    generate_member_report,
    generate_provider_report,
    generate_summary_report,
)
from choc_an_simulator.schemas import TableInfo

"""
Create test data for the generate_member_report function.
"""
test_user_info = pd.DataFrame(
    {
        "id": [940672921, 265608022, 637066975, 483185890, 385685178, 807527890],
        "name": [
            "Case Hall",
            "Regina George",
            "Ray Donald",
            "Karla Tanners",
            "Zelda Hammersmith",
            "Linda Smith",
        ],
        "address": [
            "123 Main St",
            "456 Elm St",
            "789 Oak St",
            "1011 Pine St",
            "1213 Maple St",
            "1415 Cedar St",
        ],
        "city": [
            "Chicago",
            "New York",
            "Los Angeles",
            "Portland",
            "Sandy",
            "Muscle Shoals",
        ],
        "state": ["IL", "NY", "CA", "OR", "OR", "AL"],
        "zipcode": [15603, 38322, 84524, 64198, 34268, 73952],
        "password_hash": pa.array(
            [
                "password1",
                "password2",
                "password3",
                "password4",
                "password5",
                "password6",
            ],
            type=pa.binary(),
        ),
    }
)

test_member_info = pd.DataFrame(
    {
        "member_id": [137002632, 989635272, 752880910, 367868907, 344690896, 406072422],
        "name": [
            "John Doe",
            "Jane Doe",
            "Alex Smith",
            "Bob Henderson",
            "Rebecca Miller",
            "Leah Jones",
        ],
        "address": [
            "123 Main St",
            "456 Elm St",
            "789 Oak St",
            "1011 Pine St",
            "1213 Maple St",
            "1415 Cedar St",
        ],
        "city": [
            "Chicago",
            "New York",
            "Los Angeles",
            "Portland",
            "Sandy",
            "Muscle Shoals",
        ],
        "state": ["IL", "NY", "CA", "OR", "OR", "AL"],
        "zipcode": [15603, 38322, 84524, 64198, 34268, 73952],
        "suspended": [False, False, False, False, True, False],
    }
)

test_service_log_info = pd.DataFrame(
    {
        "entry_datetime_utc": [
            datetime(2023, 11, 21),
            datetime(2023, 11, 24),
            datetime(2023, 11, 26),
            datetime(2023, 11, 21),
            datetime(2023, 11, 21),
            datetime(2023, 11, 24),
        ],
        "service_date_utc": [
<<<<<<< HEAD
            datetime(2023, 11, 21).date(),
            datetime(2023, 11, 24).date(),
            datetime(2023, 11, 26).date(),
            datetime(2023, 11, 21).date(),
            datetime(2023, 11, 21).date(),
            datetime(2023, 11, 24).date(),
=======
            date(2023, 11, 21),
            date(2023, 11, 24),
            date(2023, 11, 26),
            date(2023, 11, 21),
            date(2023, 11, 21),
            date(2023, 11, 24),
>>>>>>> 1d9cdb0d
        ],
        "member_id": [367868907, 752880910, 367868907, 989635272, 752880910, 137002632],
        "provider_id": [
            483185890,
            483185890,
            940672921,
            385685178,
            385685178,
            637066975,
        ],
        "service_id": [889804, 951175, 495644, 805554, 427757, 708195],
        "comments": [
            "",
            "Test comment",
            "Test comment 2",
            "Test comment 3",
            "Test comment 4",
            "Test comment 5",
        ],
    }
)

test_provider_directory_info = pd.DataFrame(
    {
        "service_id": [889804, 951175, 495644, 805554, 427757, 708195],
        "service_name": [
            "Service 1",
            "Service 2",
            "Service 3",
            "Service 4",
            "Service 5",
            "Service 6",
        ],
        "price_cents": [33, 15, 99, 75, 50, 25],
        "price_dollars": [100, 200, 300, 400, 500, 600],
    }
)


def load_records_from_file_side_effect(*args, **kwargs):
    """
    Side effect for the load_records_from_file function.

    Returns-
        test_user_info: If the table_info argument is "providers"
        test_member_info: If the table_info argument is "members"
        test_service_log_info: If the table_info argument is "service_log"
        test_provider_directory_info: If the table_info argument is "provider_directory"
    """
    # Get the table_info argument
    table_info: TableInfo = args[0]

    if table_info.name == "service_log":
        return test_service_log_info
    elif table_info.name == "members":
        return test_member_info
    elif table_info.name == "providers":
        return test_user_info
    elif table_info.name == "provider_directory":
        return test_provider_directory_info


def save_report_side_effect(*args, **kwargs):
    """
    Side effect for the save_report function.

    Returns-
        Returns a mocked file path using the save_report file_name argument.
        "/path/to/report/{report_file_path}.csv"

    """
    # Get the report argument
    report_file_path: str = args[1]
    return f"/path/to/report/{report_file_path}.csv"


@fixture
def expected_member_report_df():
    """Fixture for the expected report."""
    return pd.DataFrame(
        {
            "Name": ["John Doe", "Bob Henderson", "Alex Smith", "Jane Doe"],
            "Member Number": [137002632, 367868907, 752880910, 989635272],
            "address": ["123 Main St", "1011 Pine St", "789 Oak St", "456 Elm St"],
            "city": ["Chicago", "Portland", "Los Angeles", "New York"],
            "state": ["IL", "OR", "CA", "NY"],
            "zipcode": [15603, 64198, 84524, 38322],
            "Services": [
                [(datetime(2023, 11, 24).date(), "Service 6", "Ray Donald")],
                [
                    (datetime(2023, 11, 21).date(), "Service 1", "Karla Tanners"),
                    (datetime(2023, 11, 26).date(), "Service 3", "Case Hall"),
                ],
                [
                    (datetime(2023, 11, 21).date(), "Service 5", "Zelda Hammersmith"),
                    (datetime(2023, 11, 24).date(), "Service 2", "Karla Tanners"),
                ],
                [(datetime(2023, 11, 21).date(), "Service 4", "Zelda Hammersmith")],
            ],
        }
    )


@fixture
def expected_provider_report_df():
    """Fixture for the expected report."""
    return pd.DataFrame(
        {
            "Provider Name": [
                "Karla Tanners",
                "Karla Tanners",
                "Case Hall",
                "Zelda Hammersmith",
                "Zelda Hammersmith",
                "Ray Donald",
            ],
            "Provider Number": [
                483185890,
                483185890,
                940672921,
                385685178,
                385685178,
                637066975,
            ],
            "address": [
                "1011 Pine St",
                "1011 Pine St",
                "123 Main St",
                "1213 Maple St",
                "1213 Maple St",
                "789 Oak St",
            ],
            "city": [
                "Portland",
                "Portland",
                "Chicago",
                "Sandy",
                "Sandy",
                "Los Angeles",
            ],
            "state": ["OR", "OR", "IL", "OR", "OR", "CA"],
            "zipcode": [64198, 64198, 15603, 34268, 34268, 84524],
            "Date of Service": [
                datetime(2023, 11, 21).date(),
                datetime(2023, 11, 24).date(),
                datetime(2023, 11, 26).date(),
                datetime(2023, 11, 21).date(),
                datetime(2023, 11, 21).date(),
                datetime(2023, 11, 24).date(),
            ],
            "Date and Time Data Were Received by the Computer": [
                datetime(2023, 11, 21),
                datetime(2023, 11, 24),
                datetime(2023, 11, 26),
                datetime(2023, 11, 21),
                datetime(2023, 11, 21),
                datetime(2023, 11, 24),
            ],
            "Member Name": [
                "Bob Henderson",
                "Alex Smith",
                "Bob Henderson",
                "Alex Smith",
                "Jane Doe",
                "John Doe",
            ],
            "Member Number": [
                367868907,
                752880910,
                367868907,
                752880910,
                989635272,
                137002632,
            ],
            "Service Code": [889804, 951175, 495644, 427757, 805554, 708195],
            "Fee to be paid": [
                100.33000,
                200.15000,
                300.99000,
                500.50000,
                400.75000,
                600.25000,
            ],
            "Total number of consultations with members": [
                2.0,
                2.0,
                1.0,
                2.0,
                2.0,
                1.0,
            ],
            "Total fee for the week": [300.48, 300.48, 300.99, 901.25, 901.25, 600.25],
        }
    )


@fixture
def expected_provider_report_total_fee_over_99999_99_df():
    """Fixture for the expected report."""
    return pd.DataFrame(
        {
            "Provider Name": [
                "Karla Tanners",
                "Karla Tanners",
                "Case Hall",
                "Zelda Hammersmith",
                "Zelda Hammersmith",
                "Ray Donald",
            ],
            "Provider Number": [
                483185890,
                483185890,
                940672921,
                385685178,
                385685178,
                637066975,
            ],
            "address": [
                "1011 Pine St",
                "1011 Pine St",
                "123 Main St",
                "1213 Maple St",
                "1213 Maple St",
                "789 Oak St",
            ],
            "city": [
                "Portland",
                "Portland",
                "Chicago",
                "Sandy",
                "Sandy",
                "Los Angeles",
            ],
            "state": ["OR", "OR", "IL", "OR", "OR", "CA"],
            "zipcode": [64198, 64198, 15603, 34268, 34268, 84524],
            "Date of Service": [
                datetime(2023, 11, 21).date(),
                datetime(2023, 11, 24).date(),
                datetime(2023, 11, 26).date(),
                datetime(2023, 11, 21).date(),
                datetime(2023, 11, 21).date(),
                datetime(2023, 11, 24).date(),
            ],
            "Date and Time Data Were Received by the Computer": [
                datetime(2023, 11, 21),
                datetime(2023, 11, 24),
                datetime(2023, 11, 26),
                datetime(2023, 11, 21),
                datetime(2023, 11, 21),
                datetime(2023, 11, 24),
            ],
            "Member Name": [
                "Bob Henderson",
                "Alex Smith",
                "Bob Henderson",
                "Alex Smith",
                "Jane Doe",
                "John Doe",
            ],
            "Member Number": [
                367868907,
                752880910,
                367868907,
                752880910,
                989635272,
                137002632,
            ],
            "Service Code": [889804, 951175, 495644, 427757, 805554, 708195],
            "Fee to be paid": [
                100.33000,
                200.15000,
                300.99000,
                500.50000,
                400.75000,
                600.25000,
            ],
            "Total number of consultations with members": [
                2.0,
                2.0,
                1.0,
                2.0,
                2.0,
                1.0,
            ],
            "Total fee for the week": [
                99999.99,
                99999.99,
                99999.99,
                99999.99,
                99999.99,
                99999.99,
            ],
        }
    )


@fixture
def expected_provider_report_total_consults_over_999_df():
    """Fixture for the expected report."""
    return pd.DataFrame(
        {
            "Provider Name": [
                "Karla Tanners",
                "Karla Tanners",
                "Case Hall",
                "Zelda Hammersmith",
                "Zelda Hammersmith",
                "Ray Donald",
            ],
            "Provider Number": [
                483185890,
                483185890,
                940672921,
                385685178,
                385685178,
                637066975,
            ],
            "address": [
                "1011 Pine St",
                "1011 Pine St",
                "123 Main St",
                "1213 Maple St",
                "1213 Maple St",
                "789 Oak St",
            ],
            "city": [
                "Portland",
                "Portland",
                "Chicago",
                "Sandy",
                "Sandy",
                "Los Angeles",
            ],
            "state": ["OR", "OR", "IL", "OR", "OR", "CA"],
            "zipcode": [64198, 64198, 15603, 34268, 34268, 84524],
            "Date of Service": [
                datetime(2023, 11, 21).date(),
                datetime(2023, 11, 24).date(),
                datetime(2023, 11, 26).date(),
                datetime(2023, 11, 21).date(),
                datetime(2023, 11, 21).date(),
                datetime(2023, 11, 24).date(),
            ],
            "Date and Time Data Were Received by the Computer": [
                datetime(2023, 11, 21),
                datetime(2023, 11, 24),
                datetime(2023, 11, 26),
                datetime(2023, 11, 21),
                datetime(2023, 11, 21),
                datetime(2023, 11, 24),
            ],
            "Member Name": [
                "Bob Henderson",
                "Alex Smith",
                "Bob Henderson",
                "Alex Smith",
                "Jane Doe",
                "John Doe",
            ],
            "Member Number": [
                367868907,
                752880910,
                367868907,
                752880910,
                989635272,
                137002632,
            ],
            "Service Code": [889804, 951175, 495644, 427757, 805554, 708195],
            "Fee to be paid": [
                100.33000,
                200.15000,
                300.99000,
                500.50000,
                400.75000,
                600.25000,
            ],
            "Total number of consultations with members": [
                999.000,
                999.000,
                999.000,
                999.000,
                999.000,
                999.000,
            ],
            "Total fee for the week": [300.48, 300.48, 300.99, 901.25, 901.25, 600.25],
        }
    )


@fixture
def expected_output_for_member():
    """Fixture for the expected output."""
    current_date = datetime.now().strftime("%m-%d-%Y")
    return "".join(
        [
            f"Member Report saved to /path/to/report/John Doe_{current_date}.csv\n",
            f"Member Report saved to /path/to/report/Bob Henderson_{current_date}.csv\n",
            f"Member Report saved to /path/to/report/Alex Smith_{current_date}.csv\n",
            f"Member Report saved to /path/to/report/Jane Doe_{current_date}.csv\n",
        ]
    )


@fixture
def expected_output_for_provider():
    """Fixture for the expected output."""
    current_date = datetime.now().strftime("%m-%d-%Y")
    return "".join(
        [
            f"Provider Report saved to /path/to/report/Karla Tanners_{current_date}.csv\n",
            f"Provider Report saved to /path/to/report/Case Hall_{current_date}.csv\n",
            f"Provider Report saved to /path/to/report/Zelda Hammersmith_{current_date}.csv\n",
            f"Provider Report saved to /path/to/report/Ray Donald_{current_date}.csv\n",
        ]
    )


@patch("choc_an_simulator.report.save_report", side_effect=save_report_side_effect)
@patch(
    "choc_an_simulator.report.load_records_from_file",
    side_effect=load_records_from_file_side_effect,
)
def test_generate_member_report(
    mock_load_records_from_file,
    mock_save_report,
    expected_member_report_df,
    expected_output_for_member,
    capsys,
):
    """Test the generate_member_report function."""
    generate_member_report()
    captured = capsys.readouterr()

    assert captured.out == expected_output_for_member

    actual_df = pd.DataFrame()
    for i in range(mock_save_report.call_args_list.__len__()):
        actual_df = actual_df._append(mock_save_report.call_args_list[i][0][0])

    assert actual_df.equals(expected_member_report_df)


@patch("choc_an_simulator.report.load_records_from_file", return_value=pd.DataFrame())
def test_generate_member_report_no_members(mock_load_records_from_file, capsys):
    """
    Test the generate_member_report function with no members having had a service in the last
    7 days.
    """
    expected_output = "No records found within the last 7 days.\n"

    generate_member_report()
    captured = capsys.readouterr()

    assert captured.out == expected_output


@patch("choc_an_simulator.report.load_records_from_file", side_effect=ArrowIOError)
def test_generate_member_report_arrow_io_error(mock_load_records_from_file, capsys):
    """Test the generate_member_report function with a KeyError."""
    expected = "\033[93mThere was an issue accessing the database.\n\tError: \x1b[0m\n"
    generate_member_report()
    captured = capsys.readouterr()
    assert captured.out == expected


@patch("choc_an_simulator.report.save_report", side_effect=save_report_side_effect)
@patch(
    "choc_an_simulator.report.load_records_from_file",
    side_effect=load_records_from_file_side_effect,
)
def test_generate_provider_report(
    mock_load_records_from_file,
    mock_save_report,
    expected_provider_report_df,
    expected_output_for_provider,
    capsys,
):
    """Test the generate_member_report function."""
    generate_provider_report()
    captured = capsys.readouterr().out

    assert captured == expected_output_for_provider

    actual_df = pd.DataFrame()
    for i in range(mock_save_report.call_args_list.__len__()):
        actual_df = actual_df._append(mock_save_report.call_args_list[i][0][0])

    actual_df = actual_df.reset_index(drop=True)

    assert actual_df.equals(expected_provider_report_df)


@patch("choc_an_simulator.report.save_report", side_effect=save_report_side_effect)
@patch(
    "choc_an_simulator.report.load_records_from_file",
    side_effect=load_records_from_file_side_effect,
)
@patch("choc_an_simulator.report.calculate_total_fee", return_value=999999.00)
def test_generate_provider_report_has_total_fees_over_99999_99(
    mock_load_records_from_file,
    mock_sum,
    mock_save_report,
    expected_provider_report_total_fee_over_99999_99_df,
    expected_output_for_provider,
    capsys,
):
    """Test the generate_member_report function."""
    generate_provider_report()
    captured = capsys.readouterr().out

    assert captured == expected_output_for_provider

    actual_df = pd.DataFrame()
    for i in range(mock_save_report.call_args_list.__len__()):
        actual_df = actual_df._append(mock_save_report.call_args_list[i][0][0])

    actual_df = actual_df.reset_index(drop=True)

    assert actual_df.equals(expected_provider_report_total_fee_over_99999_99_df)


@patch("choc_an_simulator.report.save_report", side_effect=save_report_side_effect)
@patch(
    "choc_an_simulator.report.load_records_from_file",
    side_effect=load_records_from_file_side_effect,
)
@patch("choc_an_simulator.report.len", return_value=1000)
def test_generate_provider_report_has_total_consults_over_999(
    mock_load_records_from_file,
    mock_len,
    mock_save_report,
    expected_output_for_provider,
    expected_provider_report_total_consults_over_999_df,
    capsys,
):
    """Test the generate_member_report function."""
    generate_provider_report()
    captured = capsys.readouterr().out

    assert captured == expected_output_for_provider

    actual_df = pd.DataFrame()
    for i in range(mock_save_report.call_args_list.__len__()):
        actual_df = actual_df._append(mock_save_report.call_args_list[i][0][0])

    actual_df = actual_df.reset_index(drop=True)

    assert actual_df.equals(expected_provider_report_total_consults_over_999_df)


@patch("choc_an_simulator.report.load_records_from_file", return_value=pd.DataFrame())
def test_generate_provider_report_no_providers(mock_load_records_from_file, capsys):
    """
    Test the generate_member_report function with no members having had a service in the last
    7 days.
    """
    expected_output = "No records found within the last 7 days.\n"

    generate_provider_report()
    captured = capsys.readouterr()

    assert captured.out == expected_output


@patch("choc_an_simulator.report.load_records_from_file", side_effect=ArrowIOError)
def test_generate_provider_report_arrow_io_error(mock_load_records_from_file, capsys):
    """Test the generate_member_report function with a KeyError."""
    expected = "\033[93mThere was an issue accessing the database.\n\tError: \x1b[0m\n"
    generate_provider_report()
    captured = capsys.readouterr()
    assert captured.out == expected


def test_generate_summary_report():
    """Test of the generate_summary_report function."""
    with pytest.raises(NotImplementedError):
        generate_summary_report()<|MERGE_RESOLUTION|>--- conflicted
+++ resolved
@@ -1,4 +1,4 @@
-from datetime import datetime, date
+from datetime import datetime
 from unittest.mock import patch
 
 import pandas as pd
@@ -104,21 +104,12 @@
             datetime(2023, 11, 24),
         ],
         "service_date_utc": [
-<<<<<<< HEAD
-            datetime(2023, 11, 21).date(),
-            datetime(2023, 11, 24).date(),
-            datetime(2023, 11, 26).date(),
-            datetime(2023, 11, 21).date(),
-            datetime(2023, 11, 21).date(),
-            datetime(2023, 11, 24).date(),
-=======
             date(2023, 11, 21),
             date(2023, 11, 24),
             date(2023, 11, 26),
             date(2023, 11, 21),
             date(2023, 11, 21),
             date(2023, 11, 24),
->>>>>>> 1d9cdb0d
         ],
         "member_id": [367868907, 752880910, 367868907, 989635272, 752880910, 137002632],
         "provider_id": [

--- conflicted
+++ resolved
@@ -12,9 +12,7 @@
     record_service_billing_entry,
     request_provider_directory,
 )
-<<<<<<< HEAD
 from definitions import PROVIDER_DIR_CSV
-=======
 from choc_an_simulator.provider import (
     SERVICE_LOG_INFO,
     PROVIDER_DIRECTORY_INFO,
@@ -22,7 +20,6 @@
     USER_INFO,
 )
 from pyarrow import ArrowIOError
->>>>>>> 854e55cf
 
 CAS_PVDR_PATH = "choc_an_simulator.provider"
 

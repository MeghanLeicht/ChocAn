"""Tests of functions in the manager module."""

import pytest
import pandas as pd
import pyarrow as pa
from choc_an_simulator.manager import (
<<<<<<< HEAD
    generate_unique_id,
=======
    _generate_user_id,
    _prompt_member_options,
    _prompt_provider_options,
    _prompt_provider_directory_options,
    _prompt_report_options,
>>>>>>> 1e484e03
    manager_menu,
    add_member_record,
    update_member_record,
    remove_member_record,
    add_provider_record,
    update_provider_record,
    remove_provider_record,
    add_provider_directory_record,
    update_provider_directory_record,
    remove_provider_directory_record,
    generate_member_report,
    generate_provider_report,
    generate_summary_report,
)
from choc_an_simulator.schemas import MEMBER_INFO, USER_INFO, PROVIDER_DIRECTORY_INFO

CAS_MGR_PATH = "choc_an_simulator.manager"


@pytest.mark.parametrize(
    "option_text,endpoint_func_name",
    [
        ("Member", f"{CAS_MGR_PATH}._prompt_member_options"),
        ("Provider", f"{CAS_MGR_PATH}._prompt_provider_options"),
        ("Provider Directory", f"{CAS_MGR_PATH}._prompt_provider_directory_options"),
        ("Reports", f"{CAS_MGR_PATH}._prompt_report_options"),
    ],
)
@pytest.mark.usefixtures("assert_menu_endpoint")
def test_manager_menu(
    assert_menu_endpoint,
):
    """Paramaterized test that manager_menu reaches the correct endpoints"""
    manager_menu()


@pytest.mark.parametrize(
    "option_text,endpoint_func_name",
    [
        ("Add", f"{CAS_MGR_PATH}.add_member_record"),
        ("Update", f"{CAS_MGR_PATH}.update_member_record"),
        ("Remove", f"{CAS_MGR_PATH}.remove_member_record"),
    ],
)
@pytest.mark.usefixtures("assert_menu_endpoint")
def test_prompt_member_options(
    assert_menu_endpoint,
):
    """Paramaterized test that _prompt_member_options reaches the correct endpoints"""
    _prompt_member_options()


@pytest.mark.parametrize(
    "option_text,endpoint_func_name",
    [
        ("Add", f"{CAS_MGR_PATH}.add_provider_record"),
        ("Update", f"{CAS_MGR_PATH}.update_provider_record"),
        ("Remove", f"{CAS_MGR_PATH}.remove_provider_record"),
    ],
)
@pytest.mark.usefixtures("assert_menu_endpoint")
def test_prompt_provider_options(
    assert_menu_endpoint,
):
    """Paramaterized test that _prompt_provider_options reaches the correct endpoints"""
    _prompt_provider_options()


@pytest.mark.parametrize(
    "option_text,endpoint_func_name",
    [
        ("Add", f"{CAS_MGR_PATH}.add_provider_directory_record"),
        ("Update", f"{CAS_MGR_PATH}.update_provider_directory_record"),
        ("Remove", f"{CAS_MGR_PATH}.remove_provider_directory_record"),
    ],
)
@pytest.mark.usefixtures("assert_menu_endpoint")
def test_prompt_provider_directory_options(
    assert_menu_endpoint,
):
    """Paramaterized test that _prompt_provider_directory_options reaches the correct endpoints"""
    _prompt_provider_directory_options()


@pytest.mark.parametrize(
    "option_text,endpoint_func_name",
    [
        ("Member", f"{CAS_MGR_PATH}.generate_member_report"),
        ("Provider", f"{CAS_MGR_PATH}.generate_provider_report"),
        ("Summary", f"{CAS_MGR_PATH}.generate_summary_report"),
    ],
)
@pytest.mark.usefixtures("assert_menu_endpoint")
def test_prompt_report_options(
    assert_menu_endpoint,
):
    """Paramaterized test that _prompt_report_options reaches the correct endpoints"""
    _prompt_report_options()


class TestGenerateUniqueID:
    """Tests of the generate_unique_id function"""

    @pytest.mark.parametrize(
        "existing_ids,table_info",
        [
            # First valid ID
            ([1000000000], MEMBER_INFO),
            # Second to last valid ID
            ([9999999998], MEMBER_INFO),
            # Empty
            ([], MEMBER_INFO),
            # First valid ID
            ([1000000000], USER_INFO),
            # Second to last valid ID
            ([9999999998], USER_INFO),
            # Empty
            ([], USER_INFO),
            # First valid ID
            ([1000000000], PROVIDER_DIRECTORY_INFO),
            # Second to last valid ID
            ([9999999998], PROVIDER_DIRECTORY_INFO),
            # Empty
            ([], PROVIDER_DIRECTORY_INFO),
        ],
    )
    def test_generate_unique_id_valid(self, mocker, existing_ids, table_info):
        """Test generating a valid user ID"""
        mocker.patch(
            "choc_an_simulator.manager.load_records_from_file",
            return_value=pd.DataFrame({"id": existing_ids}),
        )
        # print(load_records_from_file(None))
        new_id = generate_unique_id(table_info)
        assert new_id == max(existing_ids, default=999999999) + 1

    @pytest.mark.parametrize(
        "table_info",
        [USER_INFO, MEMBER_INFO, PROVIDER_DIRECTORY_INFO],
    )
    def test_generate_unique_id_out_of_range(self, mocker, table_info):
        """Test generating a user ID that exceeds the max value"""
        mocker.patch(
            "choc_an_simulator.manager.load_records_from_file",
            return_value=pd.DataFrame({"id": [9999999999]}),
        )
        with pytest.raises(IndexError):
            _ = generate_unique_id(table_info)

    @pytest.mark.parametrize(
        "table_info",
        [USER_INFO, MEMBER_INFO, PROVIDER_DIRECTORY_INFO],
    )
    def test_generate_unique_id_nonnumeric_id(self, mocker, table_info):
        """Test generating a user ID that exceeds the max value"""
        mocker.patch(
            "choc_an_simulator.manager.load_records_from_file",
            return_value=pd.DataFrame({"id": ["hello"]}),
        )
        with pytest.raises(TypeError):
            _ = generate_unique_id(table_info)


<<<<<<< HEAD
def test_manager_menu():
    """Test of the manager_menu function."""
    with pytest.raises(NotImplementedError):
        manager_menu()


class TestAddMemberRecord:
    """Tests of the add_member_record function"""

    @pytest.mark.parametrize(
        "input_strs", [["Donald", "1234 NE Street st.", "Portland", "OR", "97212"]]
    )
    @pytest.mark.usefixtures("mock_input_series")
    def test_add_member_record_valid(self, mocker, mock_input_series):
        """Test of the add_member_record function with valid input"""
        mocker.patch("choc_an_simulator.manager.add_records_to_file", return_value=None)
        add_member_record()

    @pytest.mark.parametrize(
        "input_strs", [["Donald", "1234 NE Street st.", "Portland", "OR", "97212"]]
    )
    @pytest.mark.usefixtures("mock_input_series")
    def test_add_member_record_io_error(self, mocker, mock_input_series, capsys):
        """Test of the add_member_record function with an IO error"""
        mocker.patch(
            "choc_an_simulator.manager.add_records_to_file",
            side_effect=pa.ArrowIOError,
        )
        add_member_record()
        assert (
            "There was an issue accessing the database. Member was not added."
            in capsys.readouterr().out
        )

    @pytest.mark.usefixtures("mock_input_ctrl_c")
    def test_add_member_record_user_exit(self, mocker, mock_input_ctrl_c, capsys):
        """Test of the add_member_record function with user exit."""
        mock_add_records = mocker.patch("choc_an_simulator.manager.add_records_to_file")
        add_member_record()
        mock_add_records.assert_not_called()

    def test_add_member_record_bad_user_id(self, mocker, capsys):
        """
        Test of the add_member_record function when the system has reached the maximum
        number of members.
        """
        mocker.patch(
            "choc_an_simulator.manager.generate_unique_id",
            side_effect=IndexError,
        )
=======
def test_add_member_record():
    """Test of the add_member_record function."""
    with pytest.raises(NotImplementedError):
>>>>>>> 1e484e03
        add_member_record()
        assert "No new member added." in capsys.readouterr().out


def test_update_member_record():
    """Test of the update_member_record function."""
    with pytest.raises(NotImplementedError):
        update_member_record()


def test_remove_member_record():
    """Test of the remove_member_record function."""
    with pytest.raises(NotImplementedError):
        remove_member_record()


class TestAddProviderRecord:
    """Tests of the add_provider_record function"""

    @pytest.mark.parametrize(
        "input_strs", [["Donald", "1234 NE Street st.", "Portland", "OR", "97212"]]
    )
    @pytest.mark.usefixtures("mock_input_series")
    def test_add_provider_record_valid(self, mocker, mock_input_series):
        """Test of the add_provider_record function with valid input"""
        mocker.patch("choc_an_simulator.manager.add_records_to_file", return_value=None)
        add_provider_record()

    @pytest.mark.parametrize(
        "input_strs", [["Donald", "1234 NE Street st.", "Portland", "OR", "97212"]]
    )
    @pytest.mark.usefixtures("mock_input_series")
    def test_add_provider_record_io_error(self, mocker, mock_input_series, capsys):
        """Test of the add_provider_record function with an IO error"""
        mocker.patch(
            "choc_an_simulator.manager.add_records_to_file",
            side_effect=pa.ArrowIOError,
        )
        add_provider_record()
        assert (
            "There was an issue accessing the database. Provider was not added."
            in capsys.readouterr().out
        )

    @pytest.mark.usefixtures("mock_input_ctrl_c")
    def test_add_provider_record_user_exit(self, mocker, mock_input_ctrl_c, capsys):
        """Test of the add_provider_record function with user exit."""
        mock_add_records = mocker.patch("choc_an_simulator.manager.add_records_to_file")
        add_provider_record()
        mock_add_records.assert_not_called()

    def test_add_provider_record_bad_user_id(self, mocker, capsys):
        """
        Test of the add_provider_record function when the system has reached the maximum
        number of providers.
        """
        mocker.patch(
            "choc_an_simulator.manager.generate_unique_id",
            side_effect=IndexError,
        )
        add_provider_record()
        assert "No new user added." in capsys.readouterr().out


def test_update_provider_record():
    """Test of the update_provider_record function."""
    with pytest.raises(NotImplementedError):
        update_provider_record()


def test_remove_provider_record():
    """Test of the remove_provider_record function."""
    with pytest.raises(NotImplementedError):
        remove_provider_record()


def test_add_provider_directory_record():
    """Test of the add_provider_directory_record function."""
    with pytest.raises(NotImplementedError):
        add_provider_directory_record()


def test_update_provider_directory_record():
    """Test of the update_provider_directory_record function."""
    with pytest.raises(NotImplementedError):
        update_provider_directory_record()


def test_remove_provider_directory_record():
    """Test of the remove_provider_directory_record function."""
    with pytest.raises(NotImplementedError):
        remove_provider_directory_record()


def test_generate_member_report():
    """Test of the generate_member_report function."""
    with pytest.raises(NotImplementedError):
        generate_member_report()


def test_generate_provider_report():
    """Test of the generate_provider_report function."""
    with pytest.raises(NotImplementedError):
        generate_provider_report()


def test_generate_summary_report():
    """Test of the generate_summary_report function."""
    with pytest.raises(NotImplementedError):
        generate_summary_report()<|MERGE_RESOLUTION|>--- conflicted
+++ resolved
@@ -4,15 +4,7 @@
 import pandas as pd
 import pyarrow as pa
 from choc_an_simulator.manager import (
-<<<<<<< HEAD
     generate_unique_id,
-=======
-    _generate_user_id,
-    _prompt_member_options,
-    _prompt_provider_options,
-    _prompt_provider_directory_options,
-    _prompt_report_options,
->>>>>>> 1e484e03
     manager_menu,
     add_member_record,
     update_member_record,
@@ -176,7 +168,6 @@
             _ = generate_unique_id(table_info)
 
 
-<<<<<<< HEAD
 def test_manager_menu():
     """Test of the manager_menu function."""
     with pytest.raises(NotImplementedError):
@@ -227,11 +218,6 @@
             "choc_an_simulator.manager.generate_unique_id",
             side_effect=IndexError,
         )
-=======
-def test_add_member_record():
-    """Test of the add_member_record function."""
-    with pytest.raises(NotImplementedError):
->>>>>>> 1e484e03
         add_member_record()
         assert "No new member added." in capsys.readouterr().out
 

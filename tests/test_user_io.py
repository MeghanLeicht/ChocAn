"""Tests of the user_io module."""
from datetime import date
import pytest
from choc_an_simulator.user_io import (
    prompt_str,
    prompt_int,
    prompt_menu_options,
    prompt_date,
    PColor,
    _to_int_,
)


class TestPColor:
    """Tests of the PColor class"""
    test_parameters = [
        (PColor.pfail, PColor.AnsiColor.FAIL),
        (PColor.pwarn, PColor.AnsiColor.WARNING),
        (PColor.pok, PColor.AnsiColor.OK),
    ]

    @pytest.mark.parametrize("func,ansi_code", test_parameters)
    def test_pfuncs(self, func, ansi_code, capsys):
        """Parameterized tests of the various p{color type} functions."""
        func("TEST")
        captured = capsys.readouterr()
<<<<<<< HEAD
        assert captured.out[:5] == PColor.ansi_codes[ansi_code_name]
        assert captured.out[-5:-1] == PColor.ansi_codes["ENDC"]
=======
        print(captured)
        assert captured.out[:5] == ansi_code
        assert captured.out[6:-5] == "TEST"
        assert captured.out[-5:-1] == PColor._ENDC
>>>>>>> 78b087b3


class TestPromptDate:
    """Tests of the prompt_date function"""

    test_parameters = [
        # Normal input, leading zeros
        (["02-01-2021"], None, None, date(2021, 2, 1)),
        # Normal input, no leading zeros
        (["2-1-2021"], None, None, date(2021, 2, 1)),
        # Normal input, in range
        (["2-1-2021"], date(2021, 1, 1), date(2021, 2, 1), date(2021, 2, 1)),
        # Below parsing range
        (["0-0-0000", "2-1-2021"], None, None, date(2021, 2, 1)),
        # Above parsing range
        (["0-0-10000", "2-1-2021"], None, None, date(2021, 2, 1)),
        # Below min_date
        (
            ["1-1-2020", "2-1-2021"],
            date(2021, 1, 1),
            date(2022, 1, 1),
            date(2021, 2, 1),
        ),
        # Above max_date
        (
            ["1-1-2023", "2-1-2021"],
            date(2021, 1, 1),
            date(2022, 1, 1),
            date(2021, 2, 1),
        ),
        # Invalid
        (["invalid", "2-1-2021"], None, None, date(2021, 2, 1)),
    ]

    @pytest.mark.parametrize("input_strs,min_date,max_date,expected", test_parameters)
    def test_prompt_date(self, input_strs, min_date, max_date, expected, monkeypatch):
        inputs = iter(input_strs)
        monkeypatch.setattr("builtins.input", lambda _: next(inputs))
        result = prompt_date("Enter Date", min_date, max_date)
        assert result == expected

    def test_prompt_date_ctrl_c(self, monkeypatch):
        """Test that pressing 'Ctrl+C' returns None."""
        monkeypatch.setattr("builtins.input", lambda _: exec("raise KeyboardInterrupt"))
        assert prompt_date("Enter Date") is None

    def test_prompt_date_min_date_greater(self):
        """Test that using a min_date greater than max_date raises a ValueError"""
        with pytest.raises(ValueError):
            prompt_date("Enter Date", date(2022, 1, 1), date(2021, 1, 1))


class TestPromptMenuOptions:
    """Tests of the prompt_menu_options function"""

    test_parameters = [
        (["A", "B", "C"], ["1"], (0, "A")),
        (["A", "B", "C"], ["0", "2"], (1, "B")),
        (["A", "B", "C"], ["-1", "3"], (2, "C")),
    ]

    @pytest.mark.parametrize("choices,input_strs,expected", test_parameters)
    def test_prompt_menu_options_valid_choice(
        self, choices, input_strs, expected, monkeypatch
    ):
        """Test prompt_menu_options using a list of parameters"""
        inputs = iter(input_strs)
        monkeypatch.setattr("builtins.input", lambda _: next(inputs))
        result = prompt_menu_options("Choose an option:", choices)
        assert result == expected

    def test_prompt_menu_options_empty_choices(self):
        """Test that an empty 'choices' list raises a ValueError."""
        with pytest.raises(ValueError):
            prompt_menu_options("Choose an option:", [])

    def test_prompt_menu_options_ctrl_c(self, monkeypatch):
        """Test that pressing 'Ctrl+C' returns None."""
        monkeypatch.setattr("builtins.input", lambda _: exec("raise KeyboardInterrupt"))
        assert prompt_menu_options("Choose an option:", ["Option 1"]) is None


class TestToInt:
    """Test of the _to_int_ function"""

    test_parameters = [
        ("123", 123),  # Positive int
        ("-123", -123),  # Negative int
        ("1.23", None),  # Decimal
        ("abc", None),  # Non-numeric text
        ("", None),  # Empty string
        ("@#$", None),  # Special characters
    ]

    @pytest.mark.parametrize("input,expected_output", test_parameters)
    def test_to_int_valid(self, input, expected_output):
        assert _to_int_(input) == expected_output


class TestPromptInt:
    test_parameters = [
        (["1"], None, None),  # Normal input
        (["10"], range(1, 4), range(9, 12)),  # Input in range
        (["text", 1], None, None),  # Non-numeric before valid
        (["-1", "10"], None, range(9, 12)),  # Below numeric range before valid
        (["20", "10"], None, range(9, 12)),  # Above numeric before valid
        (["1", "100"], range(2, 4), None),  # Below character limit before valid
        (["10000", "100"], range(2, 4), None),  # Above character limit before valid
    ]

    @pytest.mark.parametrize("input_strs,char_limit,numeric_limit", test_parameters)
    def test_prompt_int(self, input_strs, char_limit, numeric_limit, monkeypatch):
        """Test prompt_int using a list of parameters"""
        inputs = iter(input_strs)
        monkeypatch.setattr("builtins.input", lambda _: next(inputs))
        expected = int(input_strs[-1])
        assert prompt_int("Enter a number", char_limit, numeric_limit) == expected

    def test_prompt_int_ctrl_c(self, monkeypatch):
        """Test when the user presses 'Ctrl+C'"""
        monkeypatch.setattr("builtins.input", lambda _: exec("raise KeyboardInterrupt"))
        assert prompt_int("Enter a number") is None


class TestPromptString:
    """Tests of the prompt_string() function"""

    test_parameters = [
        (["test"], None),
        (["test"], range(1, 4)),
        (["long input", "test"], range(1, 4)),
        ([""], range(0)),
    ]

    @pytest.mark.parametrize("input_strs,char_limit", test_parameters)
    def test_prompt_string(self, input_strs, char_limit, monkeypatch):
        """Test prompt_string using a list of parameters"""
        inputs = iter(input_strs)
        monkeypatch.setattr("builtins.input", lambda _: next(inputs))
        # Assert that the last (and only) valid input is returned.
        assert prompt_str("Input", char_limit) == input_strs[-1]

    def test_prompt_string_ctrl_c(self, monkeypatch):
        """Test when the user presses 'Ctrl+C'"""
        monkeypatch.setattr("builtins.input", lambda _: exec("raise KeyboardInterrupt"))
        assert prompt_str("Enter your input", range(1, 9)) is None<|MERGE_RESOLUTION|>--- conflicted
+++ resolved
@@ -12,11 +12,12 @@
 
 
 class TestPColor:
-    """Tests of the PColor class"""
+    """Tests of the PColor class."""
+
     test_parameters = [
         (PColor.pfail, PColor.AnsiColor.FAIL),
         (PColor.pwarn, PColor.AnsiColor.WARNING),
-        (PColor.pok, PColor.AnsiColor.OK),
+        (PColor.pok, PColor.AnsiColor.OKGREEN),
     ]
 
     @pytest.mark.parametrize("func,ansi_code", test_parameters)
@@ -24,15 +25,10 @@
         """Parameterized tests of the various p{color type} functions."""
         func("TEST")
         captured = capsys.readouterr()
-<<<<<<< HEAD
-        assert captured.out[:5] == PColor.ansi_codes[ansi_code_name]
-        assert captured.out[-5:-1] == PColor.ansi_codes["ENDC"]
-=======
         print(captured)
-        assert captured.out[:5] == ansi_code
-        assert captured.out[6:-5] == "TEST"
+        assert captured.out[:5] == ansi_code.value
+        assert captured.out[5:-5] == "TEST"
         assert captured.out[-5:-1] == PColor._ENDC
->>>>>>> 78b087b3
 
 
 class TestPromptDate:

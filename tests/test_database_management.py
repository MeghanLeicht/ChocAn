import pandas as pd
import pyarrow as pa
import os
import pytest
from choc_an_simulator.database_management import (
    add_records_to_file,
    load_records_from_file,
    update_record,
    remove_record,
    _load_all_records_from_file_,
    _overwrite_records_to_file_,
    _PARQUET_DIR_,
    _convert_name_to_path_,
    _check_schema_columns_,
)

TEST_NAME = "test"
TEST_RECORDS = pd.DataFrame({"ID": [1, 2], "value": [1.1, 2.2]})
TEST_SCHEMA = pa.schema([("ID", pa.int64()), ("value", pa.float64())])
MISMATCHED_TEST_SCHEMA = pa.schema([("mismatched", pa.int64()), ("test", pa.float64())])


@pytest.fixture(scope="function")
def test_file():
    """Fixture to setup and teardown an test file"""
    _overwrite_records_to_file_(TEST_NAME, TEST_RECORDS, TEST_SCHEMA)
    yield TEST_NAME
    test_path = os.path.join(_PARQUET_DIR_, f"{TEST_NAME}.pkt")
    if os.path.exists(test_path):
        os.remove(test_path)


@pytest.fixture(scope="function")
def corrupted_test_file():
    """Fixture to setup and teardown an test file"""
    test_name = f"{TEST_NAME}_corrupted"
    test_path = os.path.join(_PARQUET_DIR_, f"{test_name}.pkt")
    _overwrite_records_to_file_(TEST_NAME, TEST_RECORDS, TEST_SCHEMA)
    with open(test_path, "w") as f:
        f.write("some extra garbage")
    yield test_name
    if os.path.exists(test_path):
        os.remove(test_path)


class TestAddRecordsToFile:
    """Tests for the add_records_to_file function."""

    new_records = pd.DataFrame({"ID": [3, 4], "value": [1.1, 2.2]})
<<<<<<< HEAD
    add_records_to_file(EXAMPLE_NAME, new_records, EXAMPLE_SCHEMA)
    updated_records = load_records_from_file(EXAMPLE_NAME, EXAMPLE_SCHEMA)
    expected_records = pd.concat([EXAMPLE_RECORDS, new_records]).reset_index(drop=True)
    assert updated_records.equals(
        expected_records
    ), f"\n{expected_records}\n{updated_records}"
    with pytest.raises(ValueError):
        add_records_to_file(EXAMPLE_NAME, EXAMPLE_RECORDS, EXAMPLE_SCHEMA)
    _delete_example_file_()


def test_load_records_from_file():
    """Tests of the load_records_from_file function"""
    _save_example_file_()
    # Test 1: No Filter
    all_records = load_records_from_file(EXAMPLE_NAME, EXAMPLE_SCHEMA)
    assert EXAMPLE_RECORDS.equals(all_records)
    # Test 2: Equality filter
    eq_records = load_records_from_file(EXAMPLE_NAME, EXAMPLE_SCHEMA, eq_cols={"ID": 1})
    assert EXAMPLE_RECORDS[EXAMPLE_RECORDS["ID"] == 1].equals(eq_records)
    # Test 3: Less-than filter
    lt_records = load_records_from_file(
        EXAMPLE_NAME, EXAMPLE_SCHEMA, lt_cols={"value": 2.0}
    )
    assert EXAMPLE_RECORDS[EXAMPLE_RECORDS["value"] < 2.0].equals(lt_records)
    # Test 4: Greater-than filter
    lt_records = load_records_from_file(
        EXAMPLE_NAME, EXAMPLE_SCHEMA, gt_cols={"value": 2.0}
    )
    assert EXAMPLE_RECORDS[EXAMPLE_RECORDS["value"] > 2.0].equals(lt_records)
    _delete_example_file_()
    # Test 5: Missiing file
    empty_records = load_records_from_file(EXAMPLE_NAME, EXAMPLE_SCHEMA)
    assert empty_records.empty
    _delete_example_file_()


def test_overwrite_records_to_file_():
    """Tests of the overwrite_records_to_file_ function"""
    _save_example_file_()
    records = pd.DataFrame({"ID": [3, 4], "value": [3.3, 4.4]})
    _overwrite_records_to_file_(EXAMPLE_NAME, records, EXAMPLE_SCHEMA)

    # Load records to check
    updated_records = _load_all_records_from_file_(EXAMPLE_NAME, EXAMPLE_SCHEMA)
    assert updated_records.equals(records), (
        "\n" + str(records) + "\n" + str(updated_records)
    )
    _delete_example_file_()


def test_update_record():
    """Tests of the update_record function"""
    _save_example_file_()
    # Test 1: Normal update
    updated_record = update_record(EXAMPLE_NAME, 2, EXAMPLE_SCHEMA, value=2.3)
    loaded_record = load_records_from_file(
        EXAMPLE_NAME, EXAMPLE_SCHEMA, eq_cols={"ID": 2}
    ).iloc[0]
    assert (updated_record == loaded_record).all()

    # Test 2: No keyword arguments
    with pytest.raises(AssertionError):
        update_record(EXAMPLE_NAME, 2, EXAMPLE_SCHEMA)

    # Test 3: Bad index
    with pytest.raises(IndexError):
        update_record(EXAMPLE_NAME, 3, EXAMPLE_SCHEMA, value=3.3)

    # Test 4: Bad column
    with pytest.raises(KeyError):
        update_record(EXAMPLE_NAME, 2, EXAMPLE_SCHEMA, bad_column_name="hello")

    _delete_example_file_()


def test_remove_record():
=======

    def test_addRecordsToFile_NormalConditions(self, test_file):
        """Test normal add to file."""
        # Test 1: Normal add
        add_records_to_file(test_file, self.new_records, TEST_SCHEMA)
        updated_records = load_records_from_file(TEST_NAME, TEST_SCHEMA)
        expected_records = pd.concat([TEST_RECORDS, self.new_records]).reset_index(
            drop=True
        )
        assert updated_records.equals(
            expected_records
        ), f"\n{expected_records}\n{updated_records}"

    def test_addRecordsToFile_DuplicateEntries(self, test_file):
        """Test add duplicate entries"""
        with pytest.raises(ValueError):
            add_records_to_file(test_file, TEST_RECORDS, TEST_SCHEMA)

    def test_addRecordsToFile_CorruptedFile(self, corrupted_test_file):
        """Test add to a corrupted file"""
        with pytest.raises(pa.ArrowInvalid):
            add_records_to_file(corrupted_test_file, self.new_records, TEST_SCHEMA)

    def test_addRecordsToFile_SchemaMismatch(self, test_file):
        """Test add record with a mismatched schema"""
        mismatched_records = pd.DataFrame({"mismatched": [3, 4], "test": [1.1, 2.2]})
        mismatched_records_correct_index = pd.DataFrame(
            {"ID": [3, 4], "test": [1.1, 2.2]}
        )

        wrong_type_records = pd.DataFrame({"ID": [3, 4], "value": ["1.1", "2.2"]})
        # Test 1: Add records with incorrect columns
        with pytest.raises(KeyError):
            add_records_to_file(
                test_file, mismatched_records_correct_index, TEST_SCHEMA
            )
        with pytest.raises(KeyError):
            add_records_to_file(test_file, mismatched_records, TEST_SCHEMA)
        # Test 2: Mismatched schema / file
        with pytest.raises(KeyError):
            add_records_to_file(test_file, self.new_records, MISMATCHED_TEST_SCHEMA)
        # Test 3: Mismatched types
        with pytest.raises(pa.ArrowInvalid):
            add_records_to_file(test_file, wrong_type_records, TEST_SCHEMA)
        # Test 4: Matching schema / records, mismatched file
        with pytest.raises(KeyError):
            add_records_to_file(test_file, mismatched_records, MISMATCHED_TEST_SCHEMA)

    def test_addRecordsToFile_ReadError(self, test_file, mocker):
        """Test adding records to an unreadable file"""
        mocker.patch("pyarrow.parquet.read_table", side_effect=pa.ArrowIOError)
        with pytest.raises(pa.ArrowIOError):
            add_records_to_file(test_file, self.new_records, TEST_SCHEMA)

    def test_addRecordsToFile_WriteError(self, test_file, mocker):
        """Test adding records to an unwriteable file"""
        mocker.patch("pyarrow.parquet.write_table", side_effect=pa.ArrowIOError)
        with pytest.raises(pa.ArrowIOError):
            add_records_to_file(test_file, self.new_records, TEST_SCHEMA)


class TestLoadRecordsFromFile:
    """Tests of the load_records_from_file function"""

    def test_loadRecordsFromFile_AllRecords(self, test_file):
        """Test loading with no filters"""
        all_records = load_records_from_file(test_file, TEST_SCHEMA)
        assert TEST_RECORDS.equals(all_records)

    def test_loadRecordsFromFile_CorruptedFile(self, corrupted_test_file):
        """Test loading a corrupted file"""
        with pytest.raises(pa.ArrowInvalid):
            load_records_from_file(corrupted_test_file, TEST_SCHEMA)

    def test_loadRecordsFromFile_SchemaMismatch(self, test_file):
        """Test loading a file with the incorrect schema"""
        with pytest.raises(KeyError):
            load_records_from_file(test_file, MISMATCHED_TEST_SCHEMA)

    def test_loadRecordsFromFile_IOError(self, test_file, mocker):
        """Test loading an inacessible file"""
        mocker.patch("pyarrow.parquet.read_table", side_effect=pa.ArrowIOError)
        with pytest.raises(pa.ArrowIOError):
            load_records_from_file(test_file, TEST_SCHEMA)

    def test_loadRecordsFromFile_ValidFilters(self, test_file):
        """Test loading with valid filters"""
        # Test 1: Equality filter
        eq_records = load_records_from_file(test_file, TEST_SCHEMA, eq_cols={"ID": 1})
        assert TEST_RECORDS[TEST_RECORDS["ID"] == 1].equals(eq_records)
        # Test 2: Less-than filter
        lt_records = load_records_from_file(
            test_file, TEST_SCHEMA, lt_cols={"value": 2.0}
        )
        assert TEST_RECORDS[TEST_RECORDS["value"] < 2.0].equals(lt_records)
        # Test 3: Greater-than filter
        lt_records = load_records_from_file(
            test_file, TEST_SCHEMA, gt_cols={"value": 2.0}
        )
        assert TEST_RECORDS[TEST_RECORDS["value"] > 2.0].equals(lt_records)

    def test_loadRecordsFromFile_InvalidFilters(self, test_file):
        """Test loading with invalid filters"""
        # Test 1: Invalid comparisons
        with pytest.raises(TypeError):

            class no_eq:
                """Example of a class that doesn't support equality"""

                def __eq__(self, other):
                    raise TypeError(
                        "Equality between no_eq and {type(other)} not supported"
                    )

            load_records_from_file(test_file, TEST_SCHEMA, eq_cols={"ID": no_eq()})
        with pytest.raises(TypeError):
            load_records_from_file(test_file, TEST_SCHEMA, lt_cols={"value": "a"})
        with pytest.raises(TypeError):
            load_records_from_file(test_file, TEST_SCHEMA, gt_cols={"value": "a"})

        # Test 2: Invalid columns
        with pytest.raises(KeyError):
            load_records_from_file(test_file, TEST_SCHEMA, eq_cols={"invalid": 1})
        with pytest.raises(KeyError):
            load_records_from_file(test_file, TEST_SCHEMA, lt_cols={"invalid": 1})
        with pytest.raises(KeyError):
            load_records_from_file(test_file, TEST_SCHEMA, gt_cols={"invalid": 1})

    def test_loadRecordsFromFile_MissingFile(self):
        """Test loading from a file that doesn't exist."""
        empty_records = load_records_from_file("missing", TEST_SCHEMA)
        assert empty_records.empty


class TestUpdateRecord:
    """Tests of the update_record function."""

    def test_updateRecord_NormalUpdate(self, test_file):
        """Test normal record update."""
        updated_record = update_record(test_file, 2, TEST_SCHEMA, value=2.3)
        loaded_record = load_records_from_file(
            test_file, TEST_SCHEMA, eq_cols={"ID": 2}
        ).iloc[0]
        assert (updated_record == loaded_record).all()

    def test_updateRecord_NoKeywordArgs(self, test_file):
        """Test updating without providing any updates."""
        with pytest.raises(AssertionError):
            update_record(test_file, 2, TEST_SCHEMA)

    def test_updateRecord_InvalidIndex(self, test_file):
        """Test updating an entry with an index that isn't in the dataset"""
        with pytest.raises(IndexError):
            update_record(test_file, 3, TEST_SCHEMA, value=3.3)

    def test_updateRecord_InvalidColumn(self, test_file):
        """Test updating a field in column that isn't in the dataset"""
        with pytest.raises(KeyError):
            update_record(test_file, 2, TEST_SCHEMA, bad_column_name="hello")

    @pytest.mark.filterwarnings("ignore: Setting an item of incompatible dtype")
    def test_updateRecord_TypeMismatch(self, test_file):
        """Test updating a field with a different type than in the schema"""
        with pytest.raises(pa.ArrowInvalid):
            update_record(test_file, 2, TEST_SCHEMA, value="hello")

    def test_updateRecord_SchemaMismatch(self, test_file):
        """Test updating with mismatched file / schema"""
        # Test 1: Mismatched schema / file
        with pytest.raises(KeyError):
            update_record(test_file, 2, MISMATCHED_TEST_SCHEMA, value=2.2)

    def test_updateRecord_CorruptedFile(self, corrupted_test_file):
        """Test add record with mismatched file / schema"""
        with pytest.raises(pa.ArrowInvalid):
            update_record(corrupted_test_file, 2, TEST_SCHEMA, value=2.2)

    def test_updateRecord_ReadError(self, test_file, mocker):
        """Test updating an unreadable file"""
        mocker.patch("pyarrow.parquet.read_table", side_effect=pa.ArrowIOError)
        with pytest.raises(pa.ArrowIOError):
            update_record(test_file, 2, TEST_SCHEMA, value=2.2)

    def test_updateRecord_WriteError(self, test_file, mocker):
        """Test updating an unwriteable file"""
        mocker.patch("pyarrow.parquet.write_table", side_effect=pa.ArrowIOError)
        with pytest.raises(pa.ArrowIOError):
            update_record(test_file, 2, TEST_SCHEMA, value=2.2)


class TestRemoveRecord:
>>>>>>> 2cc2e6c6
    """Tests of the remove_record function"""

    def test_removeRecord_NormalRemoval(self, test_file):
        """Test normal removal"""
        records_before = load_records_from_file(test_file, TEST_SCHEMA)
        assert 1 in records_before["ID"]
        removed = remove_record(test_file, 1, TEST_SCHEMA)
        assert removed
        records_after = load_records_from_file(test_file, TEST_SCHEMA)
        assert len(records_after) == len(records_before) - 1
        assert 1 not in records_after["ID"]

    def test_removeRecord_MissingIndex(self, test_file):
        """Test removal at a non-existant index"""
        records_before = load_records_from_file(test_file, TEST_SCHEMA)
        removed = remove_record(test_file, 3, TEST_SCHEMA)
        records_after = load_records_from_file(test_file, TEST_SCHEMA)
        assert removed is False
        assert records_before.equals(records_after)

    def test_removeRecord_CorruptedFile(self, corrupted_test_file):
        """Test removing from a corrupted file"""
        with pytest.raises(pa.ArrowInvalid):
            remove_record(corrupted_test_file, 2, TEST_SCHEMA)

    def test_removeRecord_ReadError(self, test_file, mocker):
        """Test removing from an unreadable file"""
        mocker.patch("pyarrow.parquet.read_table", side_effect=pa.ArrowIOError)
        with pytest.raises(pa.ArrowIOError):
            remove_record(test_file, 2, TEST_SCHEMA)

    def test_removeRecord_WriteError(self, test_file, mocker):
        """Test removing from an unwriteable file"""
        mocker.patch("pyarrow.parquet.write_table", side_effect=pa.ArrowIOError)
        with pytest.raises(pa.ArrowIOError):
            remove_record(test_file, 1, TEST_SCHEMA)

    def test_removeRecord_SchemaMismatch(self, test_file):
        with pytest.raises(KeyError):
            remove_record(test_file, 1, MISMATCHED_TEST_SCHEMA)


class TestOverwriteRecordsToFile:
    """Tests of the _overwrite_records_to_file_ function"""

    new_records = pd.DataFrame({"ID": [3, 4], "value": [3.3, 4.4]})

    def test_overwriteRecordsToFile_NormalOverwrite(self, test_file):
        """Tests of the overwrite_records_to_file_ function"""
        _overwrite_records_to_file_(test_file, self.new_records, TEST_SCHEMA)

        # Load records to check equality
        updated_records = _load_all_records_from_file_(test_file, TEST_SCHEMA)
        assert updated_records.equals(self.new_records), (
            "\n" + str(self.new_records) + "\n" + str(updated_records)
        )

    def test_overwriteRecordsToFile_SchemaMismatch(self, test_file):
        """Test overwrite record with a mismatched schema"""
        mismatched_records = pd.DataFrame({"mismatched": [3, 4], "test": [1.1, 2.2]})
        with pytest.raises(KeyError):
            _overwrite_records_to_file_(test_file, mismatched_records, TEST_SCHEMA)

    def test_overwriteRecordsToFile_IOError(self, test_file, mocker):
        mocker.patch("pyarrow.parquet.write_table", side_effect=pa.ArrowIOError)
        with pytest.raises(pa.ArrowIOError):
            _overwrite_records_to_file_(test_file, self.new_records, TEST_SCHEMA)


def test_convert_name_to_path():
    """Test of the _convert_name_to_path_ function"""
    assert _convert_name_to_path_("name") == os.path.join(_PARQUET_DIR_, f"name.pkt")


def test_check_schema_columns():
    """Test of the _check_schema_columns_ function"""
    assert _check_schema_columns_(TEST_SCHEMA, TEST_RECORDS) is True
    assert _check_schema_columns_(MISMATCHED_TEST_SCHEMA, TEST_RECORDS) is False<|MERGE_RESOLUTION|>--- conflicted
+++ resolved
@@ -47,85 +47,6 @@
     """Tests for the add_records_to_file function."""
 
     new_records = pd.DataFrame({"ID": [3, 4], "value": [1.1, 2.2]})
-<<<<<<< HEAD
-    add_records_to_file(EXAMPLE_NAME, new_records, EXAMPLE_SCHEMA)
-    updated_records = load_records_from_file(EXAMPLE_NAME, EXAMPLE_SCHEMA)
-    expected_records = pd.concat([EXAMPLE_RECORDS, new_records]).reset_index(drop=True)
-    assert updated_records.equals(
-        expected_records
-    ), f"\n{expected_records}\n{updated_records}"
-    with pytest.raises(ValueError):
-        add_records_to_file(EXAMPLE_NAME, EXAMPLE_RECORDS, EXAMPLE_SCHEMA)
-    _delete_example_file_()
-
-
-def test_load_records_from_file():
-    """Tests of the load_records_from_file function"""
-    _save_example_file_()
-    # Test 1: No Filter
-    all_records = load_records_from_file(EXAMPLE_NAME, EXAMPLE_SCHEMA)
-    assert EXAMPLE_RECORDS.equals(all_records)
-    # Test 2: Equality filter
-    eq_records = load_records_from_file(EXAMPLE_NAME, EXAMPLE_SCHEMA, eq_cols={"ID": 1})
-    assert EXAMPLE_RECORDS[EXAMPLE_RECORDS["ID"] == 1].equals(eq_records)
-    # Test 3: Less-than filter
-    lt_records = load_records_from_file(
-        EXAMPLE_NAME, EXAMPLE_SCHEMA, lt_cols={"value": 2.0}
-    )
-    assert EXAMPLE_RECORDS[EXAMPLE_RECORDS["value"] < 2.0].equals(lt_records)
-    # Test 4: Greater-than filter
-    lt_records = load_records_from_file(
-        EXAMPLE_NAME, EXAMPLE_SCHEMA, gt_cols={"value": 2.0}
-    )
-    assert EXAMPLE_RECORDS[EXAMPLE_RECORDS["value"] > 2.0].equals(lt_records)
-    _delete_example_file_()
-    # Test 5: Missiing file
-    empty_records = load_records_from_file(EXAMPLE_NAME, EXAMPLE_SCHEMA)
-    assert empty_records.empty
-    _delete_example_file_()
-
-
-def test_overwrite_records_to_file_():
-    """Tests of the overwrite_records_to_file_ function"""
-    _save_example_file_()
-    records = pd.DataFrame({"ID": [3, 4], "value": [3.3, 4.4]})
-    _overwrite_records_to_file_(EXAMPLE_NAME, records, EXAMPLE_SCHEMA)
-
-    # Load records to check
-    updated_records = _load_all_records_from_file_(EXAMPLE_NAME, EXAMPLE_SCHEMA)
-    assert updated_records.equals(records), (
-        "\n" + str(records) + "\n" + str(updated_records)
-    )
-    _delete_example_file_()
-
-
-def test_update_record():
-    """Tests of the update_record function"""
-    _save_example_file_()
-    # Test 1: Normal update
-    updated_record = update_record(EXAMPLE_NAME, 2, EXAMPLE_SCHEMA, value=2.3)
-    loaded_record = load_records_from_file(
-        EXAMPLE_NAME, EXAMPLE_SCHEMA, eq_cols={"ID": 2}
-    ).iloc[0]
-    assert (updated_record == loaded_record).all()
-
-    # Test 2: No keyword arguments
-    with pytest.raises(AssertionError):
-        update_record(EXAMPLE_NAME, 2, EXAMPLE_SCHEMA)
-
-    # Test 3: Bad index
-    with pytest.raises(IndexError):
-        update_record(EXAMPLE_NAME, 3, EXAMPLE_SCHEMA, value=3.3)
-
-    # Test 4: Bad column
-    with pytest.raises(KeyError):
-        update_record(EXAMPLE_NAME, 2, EXAMPLE_SCHEMA, bad_column_name="hello")
-
-    _delete_example_file_()
-
-
-def test_remove_record():
-=======
 
     def test_addRecordsToFile_NormalConditions(self, test_file):
         """Test normal add to file."""
@@ -317,7 +238,6 @@
 
 
 class TestRemoveRecord:
->>>>>>> 2cc2e6c6
     """Tests of the remove_record function"""
 
     def test_removeRecord_NormalRemoval(self, test_file):

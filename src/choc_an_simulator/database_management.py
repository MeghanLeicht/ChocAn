"""Functions related to database Input/Output."""
import os
from typing import Optional, Dict, Any
from importlib.resources import files
import pandas as pd
import pyarrow as pa

# The directory where all parquet files are stored
_PARQUET_DIR_ = str(files("choc_an_simulator") / "storage")


def add_records_to_file(name: str, records: pd.DataFrame, schema: pa.Schema) -> None:
    """
    Add records to a parquet file.

    Args-
        name: The name of the parquet file (no extension)
        records: The records to add to the file
        schema: The file's schema

    Raises-
        ValueError: Added entries cause duplicate entries in the first column
        pyarrow.ArrowInvalid: Mismatch between the dataframe and the schema.
        pyarrow.ArrowIOError: I/O-related error (e.g. permissions, file lock, etc.)
        KeyError: Mismatch between schema & records, or schema & file.

    """
    # Load file into memory
    try:
        existing_records = _load_all_records_from_file_(name, schema)
    except pa.ArrowInvalid as err_invalid:
        raise err_invalid
    except pa.ArrowIOError as err_io:
        raise err_io
    except KeyError as err_key:
        # Schema / file mismatch
        raise err_key

    # Check that index name is correct
    if schema.names[0] != records.columns[0]:
        raise KeyError("Mismatch between schema & records.")
    # Check that the addition will cause no duplicate indices
    if existing_records[schema.names[0]].isin(records[schema.names[0]]).any():
        raise ValueError("Added entries cause duplicates in the first column.")

    # Add the new data and save
    records = pd.concat([existing_records, records])
    try:
        _overwrite_records_to_file_(name, records, schema)
    except pa.ArrowInvalid as err_invalid:
        raise err_invalid
    except pa.ArrowIOError as err_io:
        raise err_io


def load_records_from_file(
    name: str,
    schema: pa.Schema,
    eq_cols: Optional[Dict[str, Any]] = None,
    lt_cols: Optional[Dict[str, Any]] = None,
    gt_cols: Optional[Dict[str, Any]] = None,
) -> pd.DataFrame:
    """
    Load and filter records from a file.

    Args-
        name: The name of the parquet file (no extension)
        schema: The file's schema
        eq_cols: column name / value pairs that the returned records must be equal to.
        lt_cols: column name / value pairs that the returned records must be less than.
        gt_cols: column name / value pairs that the returned records must be greater than.

    Returns-
        All matching records. If the file doesn't exist, returns an empty dataframe.

    Raises-
        KeyError: Mismatch between schema & records.
        pyarrow.ArrowTypeError: Type mismatch between schema & added records.
        pyarrow.ArrowInvalid: Mismatch between the dataframe and the schema.
        pyarrow.ArrowIOError: I/O-related error (e.g. permissions, file lock, etc.)
        TypeError: Unsupported type comparison with filter

    Examples-
        # Get all records, no filters:
        records = load_records_from_file("example", example_schema)

        # Get all logs from the last month:
        records = load_records_from_file(
            name = "example",
            schema = example_schema,
            gt_cols = {"date": datetime.now() - timedelta(days=31)}
        )

        # Get all records with ID = 1234
        records = load_records_from_file(
            name = "example",
            schema = example_schema,
            eq_cols = {"ID" : 1234}
        )
    """
    try:
        records = _load_all_records_from_file_(name, schema)
    except pa.ArrowInvalid as err_invalid:
        raise err_invalid
    except pa.ArrowIOError as err_io:
        raise err_io
    except KeyError as err_key:
        raise err_key

    if eq_cols is not None:
        for col, val in eq_cols.items():
            if col not in schema.names:
                raise KeyError("eq_cols name {col} not found in schema.")
            try:
                records = records[records[col] == val]
            except TypeError as err_type:
                raise TypeError(f"{err_type}: {col} == {val} not supported.")
    if lt_cols is not None:
        for col, val in lt_cols.items():
            if col not in schema.names:
                raise KeyError(f"lt_cols name {col} not found in schema.")
            try:
                records = records[records[col] < val]
            except TypeError as err_type:
                raise TypeError(f"{err_type}: {col} < {val} not supported.")
    if gt_cols is not None:
        for col, val in gt_cols.items():
            if col not in schema.names:
                raise KeyError(f"gt_cols name {col} not found in schema.")
            try:
                records = records[records[col] > val]
            except TypeError as err_type:
                raise TypeError(
                    f"{err_type}: {col} > records = records[records[col] > val]{val} not supported."
                )

    return records


def update_record(name: str, index: Any, schema: pa.Schema, **kwargs) -> pd.Series:
    """
    Update a single record in a database file.

    Args-
        name: Name of the parquet database
        index: Value to match in the first column of the database
        schema: Schema of the parquet database
        **kwargs: Key/value pairs to change

    Returns-
        The matching row with updated values

    Raises-
        AssertionError: No key/value pairs given
        IndexError: Index not found
        KeyError: Mismatch between dataframe & schema, or kwargs & schema
        pyarrow.ArrowInvalid: Type mismatch between the updated table and the schema.
        pyarrow.ArrowIOError: I/O-related error (e.g. permissions, file lock, etc.)

    Examples-
        # Update the name of member 1234 to Martha
        updated_member = update_record("members",1234,member_schema, name = "Martha")

        # Update service #12 to be Zamboni Accident
        updated_service = update_record("services",12,service_schema, service_name = "Broken leg")

        # Update address info for provider 2023
        updated_provider = update_record(
            "providers",
            2023,
            provider_schema,
            address_line_1 = "1600 Pennsylvania Avenue, NW",
            address_line_2 = "Unit 2",
            zipcode = 97212
        )
    """
    assert len(kwargs) > 0, "Must provide at least one key/value pair to update"
    try:
        records = _load_all_records_from_file_(name, schema)
    except pa.ArrowInvalid as err_invalid:
        raise err_invalid
    except pa.ArrowIOError as err_io:
        raise err_io
    except KeyError as err_key:
        raise err_key

    index_col = schema.names[0]
    try:
        index = records[records[index_col] == index].index.values[0]
    except IndexError:
        raise IndexError(f"Index {index} not found in {name}")

    for key, value in kwargs.items():
        if key not in schema.names:
            raise KeyError(f"Column {key} not found in {name}")
        records.loc[index, key] = value

    try:
        _overwrite_records_to_file_(name, records, schema)
    except pa.ArrowInvalid as err_type:
        raise err_type
    except pa.ArrowIOError as err_io:
        raise err_io

    return records.loc[index]


def remove_record(name: str, index: Any, schema: pa.Schema) -> bool:
    """
    Remove a single record from a database file.

    Args-
        name: Name of the parquet database
        index: Value to match in the first column of the database. Row wit this index is removed.
        schema: Schema of the parquet database

    Returns-
        True: Row with matching index was removed
        False: Index was not found.

    Raises-
        KeyError: Mismatch between dataframe and schema
        pyarrow.ArrowInvalid: Invalid file format
        pyarrow.ArrowIOError: I/O-related error (e.g. permissions, file lock, etc.)

    Examples-
        # Remove member 1234

        if remove_record("members",1234,member_schema):
            print("Member 1234 Removed")
        else:
            print("Member 1234 Not Found.")
    """
    try:
        records = _load_all_records_from_file_(name, schema)
    except pa.ArrowInvalid as err_invalid:
        raise err_invalid
    except pa.ArrowIOError as err_io:
        raise err_io
    except KeyError as err_key:
        raise err_key

    index_col = schema.names[0]
    if index not in records[index_col]:
        return False
    records = records[records[index_col] != index]

    try:
        _overwrite_records_to_file_(name, records, schema)
    except pa.ArrowIOError as err_io:
        raise err_io
    return True


def _load_all_records_from_file_(name: str, schema: pa.Schema) -> pd.DataFrame:
    """
    Load an entire parquet file into a dataframe.

    If no file is found, returns an empty dataframe with the given schema.

    Args-
        name: The name of the parquet file (no extension)
        schema: The file's schema
    Returns-
        All records in the file, or none if no file found.
    Raises-
        pyarrow.ArrowInvalid: File format is invalid
        pyarrow.ArrowIOError: I/O-related error (e.g. permissions, file lock, etc.)
        KeyError: File columns do not match schema
    """
    path = _convert_name_to_path_(name)
    try:
        records = pd.read_parquet(path)
    except FileNotFoundError:
        return pa.Table.from_pylist([], schema=schema).to_pandas()
    except (pa.ArrowInvalid, pa.ArrowIOError) as err_arrow:
        raise err_arrow

    if _check_schema_columns_(schema, records) is False:
        raise KeyError("File columns do not match schema")

    return records


def _overwrite_records_to_file_(
    name: str, records: pd.DataFrame, schema: pa.Schema
) -> None:
    """
    Overwrite a parquet file with new records.

    Args-
<<<<<<< HEAD
        name: The name of the parquet file (no .pkt extension)
        records: The records to write to file
        schema: The file's schema
=======
        name: The name of the parquet file (without the .pkt extension).
        records: The records to write to file.
        schema: The file's schema.
    Raises-
        pyarrow.ArrowInvalid: Type mismatch between dataframe and schema.
        pyarrow.ArrowIOError: I/O-related error (e.g. permissions, file lock, etc.).
        KeyError: Mismatch between records and schema.

>>>>>>> 2cc2e6c6
    """
    if _check_schema_columns_(schema, records) is False:
        raise KeyError("Record columns don't match schema.")

    try:
        records.to_parquet(_convert_name_to_path_(name), schema=schema)
    except pa.ArrowInvalid as err_invalid:
        raise err_invalid
    except pa.ArrowIOError as err_io:
        raise err_io


def _convert_name_to_path_(name: str) -> str:
    """Convert a parquet file's name to a full path."""
    return os.path.join(_PARQUET_DIR_, name + ".pkt")


def _check_schema_columns_(schema: pa.Schema, dataframe: pd.DataFrame) -> bool:
    """Check that a dataframe and a schema have the same column names."""
    return set(schema.names) == set(dataframe.columns)<|MERGE_RESOLUTION|>--- conflicted
+++ resolved
@@ -289,11 +289,6 @@
     Overwrite a parquet file with new records.
 
     Args-
-<<<<<<< HEAD
-        name: The name of the parquet file (no .pkt extension)
-        records: The records to write to file
-        schema: The file's schema
-=======
         name: The name of the parquet file (without the .pkt extension).
         records: The records to write to file.
         schema: The file's schema.
@@ -302,7 +297,6 @@
         pyarrow.ArrowIOError: I/O-related error (e.g. permissions, file lock, etc.).
         KeyError: Mismatch between records and schema.
 
->>>>>>> 2cc2e6c6
     """
     if _check_schema_columns_(schema, records) is False:
         raise KeyError("Record columns don't match schema.")

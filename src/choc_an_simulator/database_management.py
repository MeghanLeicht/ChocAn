"""Functions related to database Input/Output."""
import os
from typing import Optional, Dict, Any
from importlib.resources import files
import pandas as pd
import pyarrow as pa

# The directory where all parquet files are stored
_PARQUET_DIR_ = str(files("choc_an_simulator") / "storage")


def add_records_to_file(name: str, records: pd.DataFrame, schema: pa.Schema) -> None:
    """
    Add records to a parquet file.

    Args-
        name: The name of the parquet file (no extension)
        records: The records to add to the file
        schema: The file's schema

    Raises-
        ValueError: Added entries cause duplicate entries in the first column
        pyarrow.ArrowInvalid: Mismatch between the dataframe and the schema.
        pyarrow.ArrowIOError: I/O-related error (e.g. permissions, file lock, etc.)
        KeyError: Mismatch between schema & records, or schema & file.

    """
    # Load file into memory
    try:
        existing_records = _load_all_records_from_file_(name, schema)
    except pa.ArrowInvalid as err_invalid:
        raise err_invalid
    except pa.ArrowIOError as err_io:
        raise err_io
    except KeyError as err_key:
        # Schema / file mismatch
        raise err_key

    # Check that index name is correct
    if schema.names[0] != records.columns[0]:
        raise KeyError("Mismatch between schema & records.")
    # Check that the addition will cause no duplicate indices
    if existing_records[schema.names[0]].isin(records[schema.names[0]]).any():
        raise ValueError("Added entries cause duplicates in the first column.")

    # Add the new data and save
    records = pd.concat([existing_records, records])
    try:
        _overwrite_records_to_file_(name, records, schema)
    except pa.ArrowInvalid as err_invalid:
        raise err_invalid
    except pa.ArrowIOError as err_io:
        raise err_io


def load_records_from_file(
    name: str,
    schema: pa.Schema,
    eq_cols: Optional[Dict[str, Any]] = None,
    lt_cols: Optional[Dict[str, Any]] = None,
    gt_cols: Optional[Dict[str, Any]] = None,
) -> pd.DataFrame:
    """
    Load and filter records from a file.

    Args-
        name: The name of the parquet file (no extension)
        schema: The file's schema
        eq_cols: column name / value pairs that the returned records must be equal to.
        lt_cols: column name / value pairs that the returned records must be less than.
        gt_cols: column name / value pairs that the returned records must be greater than.

    Returns-
        All matching records. If the file doesn't exist, returns an empty dataframe.

    Raises-
        KeyError: Mismatch between schema & records.
        pyarrow.ArrowTypeError: Type mismatch between schema & added records.
        pyarrow.ArrowInvalid: Mismatch between the dataframe and the schema.
        pyarrow.ArrowIOError: I/O-related error (e.g. permissions, file lock, etc.)
        TypeError: Unsupported type comparison with filter

    Examples-
        # Get all records, no filters:
        records = load_records_from_file("example", example_schema)

        # Get all logs from the last month:
        records = load_records_from_file(
            name = "example",
            schema = example_schema,
            gt_cols = {"date": datetime.now() - timedelta(days=31)}
        )

        # Get all records with ID = 1234
        records = load_records_from_file(
            name = "example",
            schema = example_schema,
            eq_cols = {"ID" : 1234}
        )
    """
    try:
        records = _load_all_records_from_file_(name, schema)
    except pa.ArrowInvalid as err_invalid:
        raise err_invalid
    except pa.ArrowIOError as err_io:
        raise err_io
    except KeyError as err_key:
        raise err_key

    if eq_cols is not None:
        for col, val in eq_cols.items():
            if col not in schema.names:
                raise KeyError("eq_cols name {col} not found in schema.")
            try:
                records = records[records[col] == val]
            except TypeError as err_type:
                raise TypeError(f"{err_type}: {col} == {val} not supported.")
    if lt_cols is not None:
        for col, val in lt_cols.items():
            if col not in schema.names:
                raise KeyError(f"lt_cols name {col} not found in schema.")
            try:
                records = records[records[col] < val]
            except TypeError as err_type:
                raise TypeError(f"{err_type}: {col} < {val} not supported.")
    if gt_cols is not None:
        for col, val in gt_cols.items():
            if col not in schema.names:
                raise KeyError(f"gt_cols name {col} not found in schema.")
            try:
                records = records[records[col] > val]
            except TypeError as err_type:
                raise TypeError(
                    f"{err_type}: {col} > records = records[records[col] > val]{val} not supported."
                )

    return records


def update_record(name: str, index: Any, schema: pa.Schema, **kwargs) -> pd.Series:
    """
    Update a single record in a database file.

    Args-
        name: Name of the parquet database
        index: Value to match in the first column of the database
        schema: Schema of the parquet database
        **kwargs: Key/value pairs to change

    Returns-
        The matching row with updated values

    Raises-
        AssertionError: No key/value pairs given
        IndexError: Index not found
        KeyError: Mismatch between dataframe & schema, or kwargs & schema
        pyarrow.ArrowInvalid: Type mismatch between the updated table and the schema.
        pyarrow.ArrowIOError: I/O-related error (e.g. permissions, file lock, etc.)

    Examples-
        # Update the name of member 1234 to Martha
        updated_member = update_record("members",1234,member_schema, name = "Martha")

<<<<<<< HEAD
        # Update service #12 to be Zamboni Accident
=======
        # Update service #12 to be Broken Leg
>>>>>>> f38fde94
        updated_service = update_record("services",12,service_schema, service_name = "Broken leg")

        # Update address info for provider 2023
        updated_provider = update_record(
            "providers",
            2023,
            provider_schema,
            address_line_1 = "1600 Pennsylvania Avenue, NW",
            address_line_2 = "Unit 2",
            zipcode = 97212
        )
    """
    assert len(kwargs) > 0, "Must provide at least one key/value pair to update"
    try:
        records = _load_all_records_from_file_(name, schema)
    except pa.ArrowInvalid as err_invalid:
        raise err_invalid
    except pa.ArrowIOError as err_io:
        raise err_io
    except KeyError as err_key:
        raise err_key

    index_col = schema.names[0]
    try:
        index = records[records[index_col] == index].index.values[0]
    except IndexError:
        raise IndexError(f"Index {index} not found in {name}")

    for key, value in kwargs.items():
        if key not in schema.names:
            raise KeyError(f"Column {key} not found in {name}")
        records.loc[index, key] = value

    try:
        _overwrite_records_to_file_(name, records, schema)
    except pa.ArrowInvalid as err_type:
        raise err_type
    except pa.ArrowIOError as err_io:
        raise err_io

    return records.loc[index]


def remove_record(name: str, index: Any, schema: pa.Schema) -> bool:
    """
    Remove a single record from a database file.

    Args-
        name: Name of the parquet database
        index: Value to match in the first column of the database. Row wit this index is removed.
        schema: Schema of the parquet database

    Returns-
        True: Row with matching index was removed
        False: Index was not found.

    Raises-
        KeyError: Mismatch between dataframe and schema
        pyarrow.ArrowInvalid: Invalid file format
        pyarrow.ArrowIOError: I/O-related error (e.g. permissions, file lock, etc.)

    Examples-
        # Remove member 1234

        if remove_record("members",1234,member_schema):
            print("Member 1234 Removed")
        else:
            print("Member 1234 Not Found.")
    """
    try:
        records = _load_all_records_from_file_(name, schema)
    except pa.ArrowInvalid as err_invalid:
        raise err_invalid
    except pa.ArrowIOError as err_io:
        raise err_io
    except KeyError as err_key:
        raise err_key

    index_col = schema.names[0]
    if index not in records[index_col]:
        return False
    records = records[records[index_col] != index]

    try:
        _overwrite_records_to_file_(name, records, schema)
    except pa.ArrowIOError as err_io:
        raise err_io
    return True


def _load_all_records_from_file_(name: str, schema: pa.Schema) -> pd.DataFrame:
    """
    Load an entire parquet file into a dataframe.

    If no file is found, returns an empty dataframe with the given schema.

    Args-
        name: The name of the parquet file (no extension)
        schema: The file's schema
    Returns-
        All records in the file, or none if no file found.
    Raises-
        pyarrow.ArrowInvalid: File format is invalid
        pyarrow.ArrowIOError: I/O-related error (e.g. permissions, file lock, etc.)
        KeyError: File columns do not match schema
    """
    path = _convert_name_to_path_(name)
    try:
        records = pd.read_parquet(path)
    except FileNotFoundError:
        return pa.Table.from_pylist([], schema=schema).to_pandas()
    except (pa.ArrowInvalid, pa.ArrowIOError) as err_arrow:
        raise err_arrow

    if _check_schema_columns_(schema, records) is False:
        raise KeyError("File columns do not match schema")

    return records


def _overwrite_records_to_file_(
    name: str, records: pd.DataFrame, schema: pa.Schema
) -> None:
    """
    Overwrite a parquet file with new records.

    Args-
        name: The name of the parquet file (without the .pkt extension).
        records: The records to write to file.
        schema: The file's schema.
    Raises-
        pyarrow.ArrowInvalid: Type mismatch between dataframe and schema.
        pyarrow.ArrowIOError: I/O-related error (e.g. permissions, file lock, etc.).
        KeyError: Mismatch between records and schema.

    """
    if _check_schema_columns_(schema, records) is False:
        raise KeyError("Record columns don't match schema.")

    try:
        records.to_parquet(_convert_name_to_path_(name), schema=schema)
    except pa.ArrowInvalid as err_invalid:
        raise err_invalid
    except pa.ArrowIOError as err_io:
        raise err_io


def _convert_name_to_path_(name: str) -> str:
    """Convert a parquet file's name to a full path."""
    return os.path.join(_PARQUET_DIR_, name + ".pkt")


def _check_schema_columns_(schema: pa.Schema, dataframe: pd.DataFrame) -> bool:
    """Check that a dataframe and a schema have the same column names."""
    return set(schema.names) == set(dataframe.columns)<|MERGE_RESOLUTION|>--- conflicted
+++ resolved
@@ -161,11 +161,7 @@
         # Update the name of member 1234 to Martha
         updated_member = update_record("members",1234,member_schema, name = "Martha")
 
-<<<<<<< HEAD
-        # Update service #12 to be Zamboni Accident
-=======
         # Update service #12 to be Broken Leg
->>>>>>> f38fde94
         updated_service = update_record("services",12,service_schema, service_name = "Broken leg")
 
         # Update address info for provider 2023

"""
Functions for generating administrative reports.

Member reports are generated for each member who has consulted with a ChocAn
providers within the last 7 days.

Provider reports are generated for each provider who has provided services to
ChocAn members within the last 7 days.

Summary reports are generated for all accounts payable this week
"""

from datetime import datetime, timedelta

from pandas import pandas as pd
import pyarrow as pa

from choc_an_simulator.database_management.load_records import load_records_from_file
from choc_an_simulator.database_management.reports import save_report
from choc_an_simulator.schemas import (
    MEMBER_INFO,
    PROVIDER_DIRECTORY_INFO,
    SERVICE_LOG_INFO,
    USER_INFO,
)
from choc_an_simulator.user_io import PColor


def generate_member_report() -> None:
    """
    Generates a report of services for a member over the last 7 days.

    Generate a report for each member who has consulted with a ChocAn provider.
    A 'date' filter will be added to 'gt_cols' to retrieve members that have
    had services provided to them in the last 7 days.The members are listed in
    the order of the service date. After a report is generated, the path to it
    is printed to the console.
    """
    gt_cols = {"service_date_utc": (datetime.now() - timedelta(days=7)).date()}
    service_log = None
    provider_directory = None
    member_info = None
    user_info = None
    service_log_cols = ["service_date_utc", "member_id", "provider_id", "service_id"]
    member_cols = ["member_id", "name", "address", "city", "state", "zipcode"]
    user_cols = ["name", "id"]
    provider_directory_cols = ["service_id", "service_name"]

    try:
        service_log = load_records_from_file(SERVICE_LOG_INFO, gt_cols=gt_cols)
        if service_log.empty:
            print("No records found within the last 7 days.")
            return
        service_log = service_log[service_log_cols]
        member_info = load_records_from_file(MEMBER_INFO)[member_cols]
        user_info = load_records_from_file(USER_INFO)[user_cols]
        provider_directory = load_records_from_file(PROVIDER_DIRECTORY_INFO)[
            provider_directory_cols
        ]
    except pa.ArrowIOError as err_io:
        PColor.pwarn(f"There was an issue accessing the database.\n\tError: {err_io}")
        return

    merged_dfs = pd.merge(service_log, provider_directory, on="service_id")
    merged_dfs = pd.merge(merged_dfs, user_info, left_on="provider_id", right_on="id")
    merged_dfs = pd.merge(merged_dfs, member_info, on="member_id")
    merged_dfs = merged_dfs.drop(columns="id")

    # Create a new column storing a list of tuples containing the service date, service name, and
    # provider name
    merged_dfs["Services"] = list(
        zip(
            merged_dfs["service_date_utc"],
            merged_dfs["service_name"],
            merged_dfs["name_x"],
        )
    )
    agg_dict = {"Services": list}
    # Group by member_id and aggregate the services column into a list
    records = merged_dfs.groupby("member_id").agg(agg_dict).reset_index()
    # Merge the original dataframe with the aggregated dataframe resulting in a new dataframe
    # replaced the 3 service columns with the aggregated services column and is grouped by member_id
    records = records.merge(
        merged_dfs[
            ["member_id", "name_y", "address", "city", "state", "zipcode"]
        ].drop_duplicates(),
        on="member_id",
        how="left",
    )
    records = records.rename(
        columns={
            "name_y": "Name",
            "member_id": "Member Number",
            "name_x": "Provider Name",
            "service_date_utc": "Service Date",
        }
    )
    records = records[
        ["Name", "Member Number", "address", "city", "state", "zipcode", "Services"]
    ]

    # For each member, sort the services by date and then save the report and print the path to
    # the console
    for member_id in records["Member Number"]:
        member_record = records[records["Member Number"] == member_id]
        # member_record["Services"] = member_record["Services"].apply(lambda x: sorted(x))
        member_record.loc[:, "Services"] = member_record.loc[:, "Services"].apply(
            lambda x: sorted(
                [
                    (date, service_name, provider_name)
                    for date, service_name, provider_name, in x
                ]
            )
        )
        file_path = save_report(
            member_record, f"{member_record['Name'].iloc[0]}_{_current_date()}"
        )
        print(f"Member Report saved to {file_path}")


def generate_provider_report() -> None:
    """
    Generates a report of services rendered by a provider over the last 7 days.

    Generate a report for each provider who has rendered services to a ChocAn member.
    A 'date' filter will be added to 'gt_cols' to retrieve providers that have had services rendered
    in the last 7 days. Additionally, if the number of consultations is greater than 999, it will
    be set to 999. If the total fee is greater than 99999.99, it will be set to 99999.99. After a
    report is generated, the path to it is printed to the console.
    """
    gt_cols = {"service_date_utc": datetime.now() - timedelta(days=7)}
    service_log = None
    provider_directory = None
    member_info = None
    user_info = None
    service_log_cols = [
        "service_date_utc",
        "member_id",
        "provider_id",
        "service_id",
        "entry_datetime_utc",
    ]
    member_cols = ["member_id", "name"]
    user_cols = ["name", "id", "address", "city", "state", "zipcode"]
    provider_directory_cols = ["service_id", "price_cents", "price_dollars"]

    try:
        service_log = load_records_from_file(SERVICE_LOG_INFO, gt_cols=gt_cols)
        if service_log.empty:
            print("No records found within the last 7 days.")
            return
        service_log = service_log[service_log_cols]
        member_info = load_records_from_file(MEMBER_INFO)[member_cols]
        user_info = load_records_from_file(USER_INFO)[user_cols]
        provider_directory = load_records_from_file(PROVIDER_DIRECTORY_INFO)[
            provider_directory_cols
        ]
    except pa.ArrowIOError as err_io:
        PColor.pwarn(f"There was an issue accessing the database.\n\tError: {err_io}")
        return

    records = pd.merge(service_log, provider_directory, on="service_id")
    records = pd.merge(records, user_info, left_on="provider_id", right_on="id")
    records = pd.merge(records, member_info, on="member_id")
    records["Fee to be paid"] = records["price_dollars"] + records["price_cents"] / 100
    records = records.drop(columns=["id", "price_dollars", "price_cents"])

    for provider_id in records["provider_id"].unique():
        provider_record = records[records["provider_id"] == provider_id]
        current_provider = records["provider_id"] == provider_id
        # calculate_total_fee is broken out into a function to make it easier to mock for testing
        total_fee = calculate_total_fee(provider_record["Fee to be paid"])
        if total_fee < 99999.99:
            records.loc[current_provider, "Total fee for the week"] = total_fee
        else:
            records.loc[current_provider, "Total fee for the week"] = 99999.99

        # calculate_length_of_consultations is broken out into a function to make it easier to mock
        # for testing
        total_consultations = calculate_length_of_consultations(provider_record)
        if total_consultations < 999:
            records.loc[
                current_provider, "Total number of consultations with members"
            ] = total_consultations
        else:
            records.loc[
                current_provider, "Total number of consultations with members"
            ] = 999

    records = records.rename(
        columns={
            "name_x": "Provider Name",
            "provider_id": "Provider Number",
            "name_y": "Member Name",
            "member_id": "Member Number",
            "service_date_utc": "Date of Service",
            "entry_datetime_utc": "Date and Time Data Were Received by the Computer",
            "service_id": "Service Code",
        }
    )

    records = records[
        [
            "Provider Name",
            "Provider Number",
            "address",
            "city",
            "state",
            "zipcode",
            "Date of Service",
            "Date and Time Data Were Received by the Computer",
            "Member Name",
            "Member Number",
            "Service Code",
            "Fee to be paid",
            "Total number of consultations with members",
            "Total fee for the week",
        ]
    ]

    # For each provider save the report and print the path to the console
    for provider_id in records["Provider Number"].unique():
        provider_record = records[records["Provider Number"] == provider_id]
        file_path = save_report(
            provider_record,
            f"{provider_record['Provider Name'].iloc[0]}_{_current_date()}",
        )
        print(f"Provider Report saved to {file_path}")


def generate_summary_report() -> None:
    """
    A summary report is given to the manager for accounts payable.

    The report lists every provider to be paid that week, the number of consultations each had, and
    his or her total fee for that week. Finally the total number of providers who
    provided services, the total number of consultations, and the overall fee total are
    printed.
    """
    gt_cols = {"service_date_utc": datetime.now() - timedelta(days=7)}
    service_log = None
    provider_directory = None
    user_info = None
    service_log_cols = ["provider_id", "service_id"]
    user_cols = ["name", "id"]
    provider_directory_cols = ["service_id", "price_cents", "price_dollars"]
    try:
        service_log = load_records_from_file(SERVICE_LOG_INFO, gt_cols=gt_cols)
        if service_log.empty:
            print("No records found within the last 7 days.")
            return
        service_log = service_log[service_log_cols]
        user_info = load_records_from_file(USER_INFO)[user_cols]
        provider_directory = load_records_from_file(PROVIDER_DIRECTORY_INFO)[
            provider_directory_cols
        ]
    except pa.ArrowIOError as err_io:
        PColor.pwarn(f"There was an issue accessing the database.\n\tError: {err_io}")
        return

    records = pd.merge(service_log, provider_directory, on="service_id")
    records = pd.merge(records, user_info, left_on="provider_id", right_on="id")
    records["Fee to be paid"] = records["price_dollars"] + records["price_cents"] / 100

    for provider_id in records["provider_id"].unique():
        provider_record = records[records["provider_id"] == provider_id]
        current_provider = records["provider_id"] == provider_id
        # calculate_total_fee is broken out into a function to make it easier to mock for testing
        total_fee = calculate_total_fee(provider_record["Fee to be paid"])
        if total_fee < 99999.99:
            records.loc[current_provider, "Total fee for the week"] = total_fee
        else:
            records.loc[current_provider, "Total fee for the week"] = 99999.99

        # calculate_length_of_consultations and calculate_total_fee are broken out into a functions
        # to make it easier to mock for testing
        total_consultations = calculate_num_of_consultations(provider_record)
        if total_consultations < 999:
            records.loc[
                current_provider, "Total number of consultations with members"
            ] = total_consultations
        else:
            records.loc[
                current_provider, "Total number of consultations with members"
            ] = 999

    records = records.drop_duplicates(subset=["provider_id"])
    records = records.drop(
        columns=[
            "provider_id",
            "service_id",
            "price_cents",
            "price_dollars",
            "id",
            "Fee to be paid",
        ]
    ).reset_index(drop=True)

    records = records.rename(
        columns={
            "name": "Provider Name",
        }
    )

    total_num_providers = records["Provider Name"].nunique()
    total_num_consultations = records[
        "Total number of consultations with members"
    ].sum()
    total_fee = records["Total fee for the week"].sum()

    # write out the summary row to the dataframe
    records.loc["Total"] = [total_num_providers, total_fee, total_num_consultations]

    file_path = save_report(
        records,
        f"Summary_Report_{_current_date()}",
    )
    print(f"Summary Report saved to {file_path}")


def _current_date() -> str:
    """Returns the current date in the format MM-DD-YYYY."""
    return datetime.now().strftime("%m-%d-%Y")


def calculate_total_fee(providers_fees_df: pd.DataFrame) -> float:
    """Calculates the total fee for a provider."""
    return providers_fees_df.sum()


<<<<<<< HEAD
def calculate_num_of_consultations(providers_consultations_df: pd.DataFrame) -> int:
=======
def calculate_length_of_consultations(providers_consultations_df: pd.DataFrame) -> int:
>>>>>>> 854e55cf
    """Calculates the total number of consultations for a provider."""
    return len(providers_consultations_df)<|MERGE_RESOLUTION|>--- conflicted
+++ resolved
@@ -12,7 +12,7 @@
 
 from datetime import datetime, timedelta
 
-from pandas import pandas as pd
+import pandas as pd
 import pyarrow as pa
 
 from choc_an_simulator.database_management.load_records import load_records_from_file
@@ -328,10 +328,6 @@
     return providers_fees_df.sum()
 
 
-<<<<<<< HEAD
-def calculate_num_of_consultations(providers_consultations_df: pd.DataFrame) -> int:
-=======
 def calculate_length_of_consultations(providers_consultations_df: pd.DataFrame) -> int:
->>>>>>> 854e55cf
     """Calculates the total number of consultations for a provider."""
     return len(providers_consultations_df)
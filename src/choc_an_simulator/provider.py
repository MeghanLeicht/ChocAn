"""
Provider Sub-System.

This module facilitates interactions between healthcare providers and the ChocAn Data Center.
It encompasses functions for displaying menus, prompting for member IDs, recording service
billing entries, and managing provider directories. These functions collectively support
billing, service verification, and data retrieval processes in the ChocAn system.
"""


def show_provider_menu() -> None:
<<<<<<< HEAD
    """Placeholder for displaying the provider menu."""
    raise NotImplementedError("show_provider_menu")


def prompt_member_id() -> int:
    """Placeholder prompting for member_id."""
    raise NotImplementedError("prompt_member_id")


def display_member_information(member_id: int) -> None:
    """Placeholder for displaying member information."""
    raise NotImplementedError("display_member_information")


def record_service_billing_entry(member_id: int) -> None:
    """Placeholder for recording a service entry."""
    raise NotImplementedError("records_service_billing_entry")


def request_provider_directory() -> None:
    """Placeholder for requesting a provider directory."""
    raise NotImplementedError("request_provider_directory")
=======
    """
    Display the provider menu to the user.

    Present the provider with a range of menu options, allowing access to various functionalities
    of the Provider Component, like requesting the provider directory or recording service entries.
    """
    pass


def prompt_member_id() -> int:
    """
    Prompt for a valid member ID from keycard reader or terminal.

    Initiates a prompt for the user to enter a member ID, which can be entered through a
    keycard reader or manually via the terminal. The function returns the entered member ID,
    which is used in subsequent operations like service billing or member status checks.

    Returns-
        int: The entered member ID.
    """
    pass


def display_member_information(member_id: int) -> None:
    """
    Fetch and display information about a member from the member database.

    The displayed data includes the member's name, ID, and status, aiding providers in
    verifying member eligibility and record accuracy.

    Args-
        member_id (int): ID of the member whose information is to be displayed.
    """
    pass


def record_service_billing_entry(member_id: int) -> None:
    """
    Record a billing entry for a service provided to a member.

    In this function, the provider enters details of the service rendered. It involves
    validating the member's status, collecting service details, and saving the information
    in the service logs.

    Args-
        member_id (int): The member ID for whom the service billing entry is being recorded.
    """
    pass


def request_provider_directory() -> None:
    """Save the provider directory to a CSV file, and display the path it was saved to."""
    pass
>>>>>>> 7c14a87a
<|MERGE_RESOLUTION|>--- conflicted
+++ resolved
@@ -9,37 +9,13 @@
 
 
 def show_provider_menu() -> None:
-<<<<<<< HEAD
-    """Placeholder for displaying the provider menu."""
-    raise NotImplementedError("show_provider_menu")
-
-
-def prompt_member_id() -> int:
-    """Placeholder prompting for member_id."""
-    raise NotImplementedError("prompt_member_id")
-
-
-def display_member_information(member_id: int) -> None:
-    """Placeholder for displaying member information."""
-    raise NotImplementedError("display_member_information")
-
-
-def record_service_billing_entry(member_id: int) -> None:
-    """Placeholder for recording a service entry."""
-    raise NotImplementedError("records_service_billing_entry")
-
-
-def request_provider_directory() -> None:
-    """Placeholder for requesting a provider directory."""
-    raise NotImplementedError("request_provider_directory")
-=======
     """
     Display the provider menu to the user.
 
     Present the provider with a range of menu options, allowing access to various functionalities
     of the Provider Component, like requesting the provider directory or recording service entries.
     """
-    pass
+    raise NotImplementedError("show_provider_menu")
 
 
 def prompt_member_id() -> int:
@@ -53,7 +29,7 @@
     Returns-
         int: The entered member ID.
     """
-    pass
+    raise NotImplementedError("prompt_member_id")
 
 
 def display_member_information(member_id: int) -> None:
@@ -66,7 +42,7 @@
     Args-
         member_id (int): ID of the member whose information is to be displayed.
     """
-    pass
+    raise NotImplementedError("display_member_information")
 
 
 def record_service_billing_entry(member_id: int) -> None:
@@ -80,10 +56,9 @@
     Args-
         member_id (int): The member ID for whom the service billing entry is being recorded.
     """
-    pass
+    raise NotImplementedError("records_service_billing_entry")
 
 
 def request_provider_directory() -> None:
     """Save the provider directory to a CSV file, and display the path it was saved to."""
-    pass
->>>>>>> 7c14a87a
+    raise NotImplementedError("request_provider_directory")
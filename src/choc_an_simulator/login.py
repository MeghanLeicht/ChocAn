--- conflicted
+++ resolved
@@ -2,13 +2,8 @@
 Login Sub-System.
 
 This module ensures secure access for providers and managers.
-<<<<<<< HEAD
-It includes functions for display the login menu, generating a secure password, secure password
-verification, and user type authorization.
-=======
 It includes functions for display the login menu, generating a secure password,
 secure password verification, and user type authorization.
->>>>>>> 2c4ee90e
 """
 
 
@@ -42,5 +37,10 @@
 
 
 def user_type_authorization() -> None:
-    """Determines the user type."""
+    """
+    Determines the user type.
+
+    If the user type = 0, then the user has manager authorization.
+    If the user type = 1, then the user has provider authorization.
+    """
     raise NotImplementedError("user_type_authorization")